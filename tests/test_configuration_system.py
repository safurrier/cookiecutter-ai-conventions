"""Test configuration management system."""


def test_config_module_created(cookies):
    """Test that config module is created."""
    result = cookies.bake(
        extra_context={
            "project_slug": "my-project",
        }
    )

    assert result.exit_code == 0

    config_path = result.project_path / "ai_conventions" / "config.py"
    assert config_path.exists()

    content = config_path.read_text(encoding="utf-8")
    assert "class ConventionsConfig" in content
    assert "class ConfigManager" in content
    assert "pydantic" in content


def test_config_cli_module_created(cookies):
    """Test that config CLI module is created."""
    result = cookies.bake(
        extra_context={
            "project_slug": "my-project",
        }
    )

    assert result.exit_code == 0

    config_cli_path = result.project_path / "ai_conventions" / "config_cli.py"
    assert config_cli_path.exists()

    content = config_cli_path.read_text(encoding="utf-8")
    assert "@click.group()" in content
    assert "def show" in content
    assert "def validate" in content
    # migrate removed - YAML-only now
    assert "def init" in content


def test_config_cli_command_registered(cookies):
    """Test that conventions-config command is registered."""
    result = cookies.bake(
        extra_context={
            "project_slug": "my-project",
        }
    )

    assert result.exit_code == 0

    pyproject_path = result.project_path / "pyproject.toml"
    content = pyproject_path.read_text(encoding="utf-8")

    assert "conventions-config" in content
    assert "ai_conventions.config_cli:main" in content


def test_config_dependencies_included(cookies):
    """Test that configuration dependencies are included."""
    result = cookies.bake(
        extra_context={
            "project_slug": "my-project",
        }
    )

    assert result.exit_code == 0

    pyproject_path = result.project_path / "pyproject.toml"
    content = pyproject_path.read_text(encoding="utf-8")

    assert "pydantic" in content
    # YAML-only now, tomli dependencies removed
    assert "PyYAML" in content or "pyyaml" in content


def test_install_py_uses_config_manager(cookies):
    """Test that install.py uses ConfigManager."""
    result = cookies.bake(
        extra_context={
            "project_slug": "my-project",
        }
    )

    assert result.exit_code == 0

    install_path = result.project_path / "install.py"
    content = install_path.read_text(encoding="utf-8")

    assert "from ai_conventions.config import ConfigManager" in content
    assert "self.config_manager = ConfigManager" in content
    assert "config_obj = self.config_manager.load_config()" in content


def test_config_formats_supported(cookies):
    """Test that YAML-only config format is supported."""
    result = cookies.bake(
        extra_context={
            "project_slug": "my-project",
        }
    )

    assert result.exit_code == 0

    config_path = result.project_path / "ai_conventions" / "config.py"
<<<<<<< HEAD
    content = config_path.read_text(encoding='utf-8')
    
    # Check for YAML-only support
=======
    content = config_path.read_text(encoding="utf-8")

    # Check for format support
>>>>>>> d21c4e67
    assert ".yaml" in content
    assert ".yml" in content
    # TOML/JSON support removed
    assert "CONFIG_EXTENSIONS = [\".yaml\", \".yml\"]" in content


def test_config_migration_functionality(cookies):
    """Test configuration default creation functionality."""
    result = cookies.bake(
        extra_context={
            "project_slug": "my-project",
        }
    )

    assert result.exit_code == 0

    config_path = result.project_path / "ai_conventions" / "config.py"
<<<<<<< HEAD
    content = config_path.read_text(encoding='utf-8')
    
    # Migration removed, only default creation
    assert "def create_default_config" in content
=======
    content = config_path.read_text(encoding="utf-8")

    assert "def migrate_config" in content
>>>>>>> d21c4e67
    assert "_load_yaml" in content
    assert "_save_yaml" in content
    # TOML/JSON migration removed
    assert "yaml.safe_load" in content


def test_config_validation_with_pydantic(cookies):
    """Test that configuration uses Pydantic validation."""
    result = cookies.bake(
        extra_context={
            "project_slug": "my-project",
        }
    )

    assert result.exit_code == 0

    config_path = result.project_path / "ai_conventions" / "config.py"
    content = config_path.read_text(encoding="utf-8")

    # Check for Pydantic v2 syntax (with fallback support)
    assert "from pydantic import BaseModel" in content or "PYDANTIC_AVAILABLE" in content
    assert "@field_validator" in content or "@validator" in content  # Support both v1 and v2
    assert "validate_providers" in content
    assert "validate_slug" in content<|MERGE_RESOLUTION|>--- conflicted
+++ resolved
@@ -105,15 +105,9 @@
     assert result.exit_code == 0
 
     config_path = result.project_path / "ai_conventions" / "config.py"
-<<<<<<< HEAD
-    content = config_path.read_text(encoding='utf-8')
-    
-    # Check for YAML-only support
-=======
     content = config_path.read_text(encoding="utf-8")
 
-    # Check for format support
->>>>>>> d21c4e67
+    # Check for YAML-only support
     assert ".yaml" in content
     assert ".yml" in content
     # TOML/JSON support removed
@@ -131,16 +125,10 @@
     assert result.exit_code == 0
 
     config_path = result.project_path / "ai_conventions" / "config.py"
-<<<<<<< HEAD
-    content = config_path.read_text(encoding='utf-8')
-    
+    content = config_path.read_text(encoding="utf-8")
+
     # Migration removed, only default creation
     assert "def create_default_config" in content
-=======
-    content = config_path.read_text(encoding="utf-8")
-
-    assert "def migrate_config" in content
->>>>>>> d21c4e67
     assert "_load_yaml" in content
     assert "_save_yaml" in content
     # TOML/JSON migration removed
