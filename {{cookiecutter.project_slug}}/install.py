#!/usr/bin/env python3
"""Install AI conventions to various providers."""

import json
import sys
from pathlib import Path

try:
    from ai_conventions.providers import get_provider
    from ai_conventions.config import ConfigManager
except ImportError:
    print("Error: ai_conventions module not found. Please run: uv tool install .")
    sys.exit(1)


class ConventionsInstaller:
    """Install conventions to AI tool providers."""
    
    def __init__(self, project_root: Path = None, verbose: bool = False):
        self.project_root = project_root or Path.cwd()
        self.config_manager = ConfigManager(self.project_root)
        self.config = self._load_config()
        self.verbose = verbose
    
    def _log_verbose(self, message: str):
        """Log verbose messages if verbose mode is enabled."""
        if self.verbose:
            print(f"[VERBOSE] {message}")
        
    def _load_config(self) -> dict:
        """Load configuration from various sources."""
        # Try to load from config file first
        try:
            config_file = self.config_manager.find_config_file()
            if config_file:
                self._log_verbose(f"Loading configuration from: {config_file}")
            else:
                self._log_verbose("No configuration file found, using template defaults")
            
            config_obj = self.config_manager.load_config()
            self._log_verbose(f"Configuration loaded successfully with {len(config_obj.dict())} keys")
            return config_obj.dict()
        except Exception as e:
            self._log_verbose(f"Failed to load configuration: {e}, falling back to template defaults")
            # Fall back to template defaults
            config = {
                "project_name": "{{ cookiecutter.project_name }}",
                "project_slug": "{{ cookiecutter.project_slug }}",
                "author_name": "{{ cookiecutter.author_name }}",
                "author_email": "{{ cookiecutter.author_email }}",
                "enable_learning_capture": "{{ cookiecutter.enable_learning_capture }}".lower() in ['true', 'yes', '1', 'y'],
                "enable_context_canary": "{{ cookiecutter.enable_context_canary }}".lower() in ['true', 'yes', '1', 'y'],
                "enable_domain_composition": "{{ cookiecutter.enable_domain_composition }}".lower() in ['true', 'yes', '1', 'y'],
                "default_domains": "{{ cookiecutter.default_domains }}",
                "selected_providers": "{{ cookiecutter.selected_providers }}"
            }
            return config
    
    def install_provider(self, provider_name: str):
        """Install conventions to a specific provider.
        
        Args:
            provider_name: Name of the provider to install
        """
        try:
            self._log_verbose(f"Getting provider instance for: {provider_name}")
            provider = get_provider(provider_name, self.project_root, self.config)
            
            print(f"\n>> Installing to {provider.name.capitalize()}...")
            self._log_verbose(f"Provider class: {provider.__class__.__name__}")
            
            # Show capabilities
            caps = provider.capabilities
            print(f"   Max context: {caps.max_context_tokens:,} tokens")
            print(f"   Config format: {caps.config_format}")
            self._log_verbose(f"Provider capabilities: {caps.dict()}")
            
            # Perform installation
            self._log_verbose(f"Starting installation for {provider_name}")
            result = provider.install()
            self._log_verbose(f"Installation result: success={result.success}, mode={result.mode}")
            
            if result.success:
                print(f"   {result.message}")
                if result.mode != "in-place":
                    print(f"   Mode: {result.mode}")
            else:
                print(f"   Warning: {result.message}")
                
        except ValueError as e:
            self._log_verbose(f"ValueError during installation: {e}")
            print(f"   Error: {e}")
        except Exception as e:
            self._log_verbose(f"Exception during installation: {type(e).__name__}: {e}")
            print(f"   Error installing {provider_name}: {e}")
    
    def install_all(self):
        """Install to all configured providers."""
        providers = self.config.get("selected_providers", [])
        self._log_verbose(f"Raw providers from config: {providers}")
        
        if isinstance(providers, str):
            # Handle comma-separated providers
            if ',' in providers:
                providers = [p.strip() for p in providers.split(',')]
            else:
                providers = [providers]
        
        self._log_verbose(f"Processed providers list: {providers}")
        
        if not providers:
            self._log_verbose("No providers configured for installation")
            print("   No providers configured for installation")
            return
            
        for provider_name in providers:
            self._log_verbose(f"Installing provider: {provider_name}")
            self.install_provider(provider_name)
    
    def run_interactive(self):
        """Run interactive installation."""
        print("\n== AI Conventions Installer")
        print("=" * 40)
        self._log_verbose(f"Starting interactive installation from project root: {self.project_root}")
        
        # For now, just install all
        self.install_all()
        
        print("\n[OK] Installation complete!")
        print("\nNext steps:")
        print("  1. Restart your AI tools to load new conventions")
        print("  2. Test with 'canary' or 'check conventions' command")
        print("  3. Start coding with your conventions!")
        self._log_verbose("Interactive installation completed")


def main():
    """Main entry point."""
    import argparse
    
<<<<<<< HEAD
    parser = argparse.ArgumentParser(description="Install AI conventions to providers")
    parser.add_argument("provider", nargs="?", help="Specific provider to install")
    parser.add_argument("--all", action="store_true", help="Install to all configured providers")
    parser.add_argument("--tui", action="store_true", help="Run Textual TUI")
    parser.add_argument("-v", "--verbose", action="store_true", help="Enable verbose output")
    
    args = parser.parse_args()
    
    installer = ConventionsInstaller(verbose=args.verbose)
    
    if args.verbose:
        installer._log_verbose(f"Starting installation with args: {vars(args)}")
    
    if args.all:
        installer.install_all()
    elif args.tui:
        # Run Textual TUI
        try:
            from ai_conventions.tui import run_tui
            installer._log_verbose("Starting Textual TUI")
            run_tui(installer.project_root, installer.config)
        except ImportError:
            print("Error: Textual not installed. Run: uv add textual")
            sys.exit(1)
    elif args.provider:
        # Install specific provider
        installer.install_provider(args.provider)
=======
    if len(sys.argv) > 1:
        if sys.argv[1] in ["--help", "-h"]:
            print("Install AI conventions to various providers")
            print()
            print("Usage:")
            print("  python install.py [provider]    Install to specific provider")
            print("  python install.py --all         Install to all configured providers")
            print("  python install.py --tui         Run interactive TUI")
            print("  python install.py --help        Show this help")
            print()
            print("Available providers: claude, cursor, windsurf, aider")
            return
        elif sys.argv[1] == "--all":
            installer.install_all()
        elif sys.argv[1] == "--tui":
            # Run Textual TUI
            try:
                from ai_conventions.tui import run_tui
                run_tui(installer.project_root, installer.config)
            except ImportError:
                print("Error: Textual not installed. Run: uv add textual")
                sys.exit(1)
        else:
            # Install specific provider
            installer.install_provider(sys.argv[1])
>>>>>>> d21c4e67
    else:
        installer.run_interactive()


if __name__ == "__main__":
    main()<|MERGE_RESOLUTION|>--- conflicted
+++ resolved
@@ -138,7 +138,6 @@
     """Main entry point."""
     import argparse
     
-<<<<<<< HEAD
     parser = argparse.ArgumentParser(description="Install AI conventions to providers")
     parser.add_argument("provider", nargs="?", help="Specific provider to install")
     parser.add_argument("--all", action="store_true", help="Install to all configured providers")
@@ -166,33 +165,6 @@
     elif args.provider:
         # Install specific provider
         installer.install_provider(args.provider)
-=======
-    if len(sys.argv) > 1:
-        if sys.argv[1] in ["--help", "-h"]:
-            print("Install AI conventions to various providers")
-            print()
-            print("Usage:")
-            print("  python install.py [provider]    Install to specific provider")
-            print("  python install.py --all         Install to all configured providers")
-            print("  python install.py --tui         Run interactive TUI")
-            print("  python install.py --help        Show this help")
-            print()
-            print("Available providers: claude, cursor, windsurf, aider")
-            return
-        elif sys.argv[1] == "--all":
-            installer.install_all()
-        elif sys.argv[1] == "--tui":
-            # Run Textual TUI
-            try:
-                from ai_conventions.tui import run_tui
-                run_tui(installer.project_root, installer.config)
-            except ImportError:
-                print("Error: Textual not installed. Run: uv add textual")
-                sys.exit(1)
-        else:
-            # Install specific provider
-            installer.install_provider(sys.argv[1])
->>>>>>> d21c4e67
     else:
         installer.run_interactive()
 
